[package]
name = "aws_doorman"
version = "0.3.2"
authors = ["Vlad Vasiliu"]
edition = "2018"

[dependencies]
<<<<<<< HEAD
aws_sdk_ec2 = { git = "https://github.com/awslabs/aws-sdk-rust", tag = "v0.0.15-alpha", package = "aws-sdk-ec2" }
=======
aws_sdk_ec2 = { git = "https://github.com/awslabs/aws-sdk-rust", tag = "v0.0.16-alpha", package = "aws-sdk-ec2" }
>>>>>>> 34737ae2
clap = { version = "~2.33", features = ["color"] }
#confy = "0.4"
color-eyre = "0.5"
fern = "~0.6"
ipnet = "2.3"
lazy_static = "~1.4"
log = "~0.4"
notify-rust = "4"
query_external_ip = "0.1.1"
regex = "~1"
tokio = { version = "1", features = ["rt-multi-thread", "macros", "signal", "time"] }

[profile.release]
lto = true
incremental = true
codegen-units = 1
panic = "abort"

[profile.dev.package.backtrace]
opt-level = 3<|MERGE_RESOLUTION|>--- conflicted
+++ resolved
@@ -5,11 +5,7 @@
 edition = "2018"
 
 [dependencies]
-<<<<<<< HEAD
-aws_sdk_ec2 = { git = "https://github.com/awslabs/aws-sdk-rust", tag = "v0.0.15-alpha", package = "aws-sdk-ec2" }
-=======
 aws_sdk_ec2 = { git = "https://github.com/awslabs/aws-sdk-rust", tag = "v0.0.16-alpha", package = "aws-sdk-ec2" }
->>>>>>> 34737ae2
 clap = { version = "~2.33", features = ["color"] }
 #confy = "0.4"
 color-eyre = "0.5"
